--- conflicted
+++ resolved
@@ -1,309 +1,288 @@
-#include <stdbool.h>
-#include <stdint.h>
-#include <stdlib.h>
+#include <stdbool.h>
+#include <stdint.h>
+#include <stdlib.h>
+
+#include "platform.h"
+
+#include "common/axis.h"
+
+#include "drivers/system_common.h"
+#include "drivers/gpio_common.h"
+#include "drivers/light_led.h"
+#include "drivers/sound_beeper.h"
+#include "drivers/timer_common.h"
+#include "drivers/serial_common.h"
+#include "drivers/serial_softserial.h"
+#include "drivers/serial_uart_common.h"
+#include "drivers/accgyro_common.h"
+#include "drivers/pwm_common.h"
+#include "drivers/adc_common.h"
+
+#include "flight_common.h"
+#include "flight_mixer.h"
+
+#include "serial_common.h"
+#include "failsafe.h"
+
+#include "gps_common.h"
+#include "escservo.h"
+#include "rc_controls.h"
+#include "rx_common.h"
+#include "gimbal.h"
+#include "sensors_common.h"
+#include "sensors_sonar.h"
+#include "sensors_barometer.h"
+#include "sensors_acceleration.h"
+#include "sensors_gyro.h"
+#include "telemetry_common.h"
+#include "battery.h"
+#include "boardalignment.h"
+#include "runtime_config.h"
+#include "config.h"
+#include "config_profile.h"
+#include "config_master.h"
+
+#include "build_config.h"
+
+//#define USE_SOFTSERIAL_FOR_MAIN_PORT
+
+extern rcReadRawDataPtr rcReadRawFunc;
+
+extern uint32_t previousTime;
+
+failsafe_t *failsafe;
+
+void timerInit(void);
+void initTelemetry(serialPorts_t *serialPorts);
+void serialInit(serialConfig_t *initialSerialConfig);
+failsafe_t* failsafeInit(rxConfig_t *intialRxConfig);
+void pwmInit(drv_pwm_config_t *init, failsafe_t *initialFailsafe);
+void rxInit(rxConfig_t *rxConfig, failsafe_t *failsafe);
+void buzzerInit(failsafe_t *initialFailsafe);
+void gpsInit(uint8_t baudrateIndex, uint8_t initialGpsProvider, gpsProfile_t *initialGpsProfile, pidProfile_t *pidProfile);
+bool sensorsAutodetect(sensorAlignmentConfig_t *sensorAlignmentConfig, uint16_t gyroLpf, uint8_t accHardwareToUse, int16_t magDeclinationFromConfig);
+void imuInit(void);
+
+void loop(void);
+
+// FIXME bad naming - this appears to be for some new board that hasn't been made available yet.
+#ifdef PROD_DEBUG
+void productionDebug(void)
+{
+    gpio_config_t gpio;
+
+    // remap PB6 to USART1_TX
+    gpio.pin = Pin_6;
+    gpio.mode = Mode_AF_PP;
+    gpio.speed = Speed_2MHz;
+    gpioInit(GPIOB, &gpio);
+    gpioPinRemapConfig(AFIO_MAPR_USART1_REMAP, true);
+    serialInit(mcfg.serial_baudrate);
+    delay(25);
+    serialPrint(core.mainport, "DBG ");
+    printf("%08x%08x%08x OK\n", U_ID_0, U_ID_1, U_ID_2);
+    serialPrint(core.mainport, "EOF");
+    delay(25);
+    gpioPinRemapConfig(AFIO_MAPR_USART1_REMAP, false);
+}
+#endif
+
+int main(void)
+{
+    uint8_t i;
+    drv_pwm_config_t pwm_params;
+    drv_adc_config_t adc_params;
+    bool sensorsOK = false;
+#ifdef SOFTSERIAL_LOOPBACK
+    serialPort_t* loopbackPort1 = NULL;
+    serialPort_t* loopbackPort2 = NULL;
+#endif
+
+    ensureEEPROMContainsValidData();
+    readEEPROM();
+
+    systemInit(masterConfig.emf_avoidance);
+
+    initPrintfSupport();
+
+    // configure power ADC
+    if (masterConfig.power_adc_channel > 0 && (masterConfig.power_adc_channel == 1 || masterConfig.power_adc_channel == 9))
+        adc_params.powerAdcChannel = masterConfig.power_adc_channel;
+    else {
+        adc_params.powerAdcChannel = 0;
+        masterConfig.power_adc_channel = 0;
+    }
+
+    adcInit(&adc_params);
+
+    // Check battery type/voltage
+    if (feature(FEATURE_VBAT))
+        batteryInit(&masterConfig.batteryConfig);
+
+    initBoardAlignment(&masterConfig.boardAlignment);
+
+    // We have these sensors; SENSORS_SET defined in board.h depending on hardware platform
+    sensorsSet(SENSORS_SET);
+    // drop out any sensors that don't seem to work, init all the others. halt if gyro is dead.
+    sensorsOK = sensorsAutodetect(&masterConfig.sensorAlignmentConfig, masterConfig.gyro_lpf, masterConfig.acc_hardware, currentProfile.mag_declination);
+
+    // production debug output
+#ifdef PROD_DEBUG
+    productionDebug();
+#endif
+
+    // if gyro was not detected due to whatever reason, we give up now.
+    if (!sensorsOK)
+        failureMode(3);
+
+    LED1_ON;
+    LED0_OFF;
+    for (i = 0; i < 10; i++) {
+        LED1_TOGGLE;
+        LED0_TOGGLE;
+        delay(25);
+        BEEP_ON;
+        delay(25);
+        BEEP_OFF;
+    }
+    LED0_OFF;
+    LED1_OFF;
+
+    imuInit(); // Mag is initialized inside imuInit
+    mixerInit(masterConfig.mixerConfiguration, masterConfig.customMixer);
+
+    serialInit(&masterConfig.serialConfig);
+
+    // when using airplane/wing mixer, servo/motor outputs are remapped
+    if (masterConfig.mixerConfiguration == MULTITYPE_AIRPLANE || masterConfig.mixerConfiguration == MULTITYPE_FLYING_WING)
+        pwm_params.airplane = true;
+    else
+        pwm_params.airplane = false;
+    pwm_params.useUART = feature(FEATURE_GPS) || feature(FEATURE_SERIALRX); // serial rx support uses UART too
+    pwm_params.useSoftSerial = canSoftwareSerialBeUsed();
+    pwm_params.usePPM = feature(FEATURE_PPM);
+    pwm_params.enableInput = !feature(FEATURE_SERIALRX); // disable inputs if using spektrum
+    pwm_params.useServos = isMixerUsingServos();
+    pwm_params.extraServos = currentProfile.gimbalConfig.gimbal_flags & GIMBAL_FORWARDAUX;
+    pwm_params.motorPwmRate = masterConfig.motor_pwm_rate;
+    pwm_params.servoPwmRate = masterConfig.servo_pwm_rate;
+    pwm_params.idlePulse = PULSE_1MS; // standard PWM for brushless ESC (default, overridden below)
+    if (feature(FEATURE_3D))
+        pwm_params.idlePulse = masterConfig.flight3DConfig.neutral3d;
+    if (pwm_params.motorPwmRate > 500)
+        pwm_params.idlePulse = 0; // brushed motors
+    pwm_params.servoCenterPulse = masterConfig.rxConfig.midrc;
+    pwm_params.failsafeThreshold = currentProfile.failsafeConfig.failsafe_detect_threshold;
+
+    switch (masterConfig.power_adc_channel) {
+        case 1:
+            pwm_params.adcChannel = PWM2;
+            break;
+        case 9:
+            pwm_params.adcChannel = PWM8;
+            break;
+        default:
+            pwm_params.adcChannel = 0;
+            break;
+    }
 
-#include "platform.h"
-
-#include "common/axis.h"
-
-#include "drivers/system_common.h"
-#include "drivers/gpio_common.h"
-#include "drivers/light_led.h"
-#include "drivers/sound_beeper.h"
-#include "drivers/timer_common.h"
-#include "drivers/serial_common.h"
-#include "drivers/serial_softserial.h"
-#include "drivers/serial_uart_common.h"
-#include "drivers/accgyro_common.h"
-#include "drivers/pwm_common.h"
-#include "drivers/adc_common.h"
-
-#include "flight_common.h"
-#include "flight_mixer.h"
-
-#include "serial_common.h"
-#include "failsafe.h"
-
-#include "gps_common.h"
-#include "escservo.h"
-#include "rc_controls.h"
-#include "rx_common.h"
-#include "gimbal.h"
-#include "sensors_common.h"
-#include "sensors_sonar.h"
-#include "sensors_barometer.h"
-#include "sensors_acceleration.h"
-#include "sensors_gyro.h"
-#include "telemetry_common.h"
-#include "battery.h"
-#include "boardalignment.h"
-#include "runtime_config.h"
-#include "config.h"
-#include "config_profile.h"
-#include "config_master.h"
-
-#include "build_config.h"
-
-//#define USE_SOFTSERIAL_FOR_MAIN_PORT
-
-extern rcReadRawDataPtr rcReadRawFunc;
-
-extern uint32_t previousTime;
-
-failsafe_t *failsafe;
-
-void timerInit(void);
-void initTelemetry(serialPorts_t *serialPorts);
-void serialInit(serialConfig_t *initialSerialConfig);
-failsafe_t* failsafeInit(rxConfig_t *intialRxConfig);
-void pwmInit(drv_pwm_config_t *init, failsafe_t *initialFailsafe);
-void rxInit(rxConfig_t *rxConfig, failsafe_t *failsafe);
-void buzzerInit(failsafe_t *initialFailsafe);
-void gpsInit(uint8_t baudrateIndex, uint8_t initialGpsProvider, gpsProfile_t *initialGpsProfile, pidProfile_t *pidProfile);
-void sensorsAutodetect(sensorAlignmentConfig_t *sensorAlignmentConfig, uint16_t gyroLpf, uint8_t accHardwareToUse, int16_t magDeclinationFromConfig);
-void imuInit(void);
-
-void loop(void);
-
-int main(void)
-{
-    uint8_t i;
-    drv_pwm_config_t pwm_params;
-    drv_adc_config_t adc_params;
-    bool sensorsOK = false;
-#ifdef SOFTSERIAL_LOOPBACK
-    serialPort_t* loopbackPort1 = NULL;
-    serialPort_t* loopbackPort2 = NULL;
-#endif
-<<<<<<< HEAD
-    systemInit(masterConfig.emf_avoidance);
-    initPrintfSupport();
-=======
-
-    checkFirstTime(false);
-    readEEPROM();
-    systemInit(mcfg.emf_avoidance);
-#ifdef USE_LAME_PRINTF
-    init_printf(NULL, _putc);
-#endif
->>>>>>> c1fcdabd
-
-    ensureEEPROMContainsValidData();
-    readEEPROM();
-
-    // configure power ADC
-    if (masterConfig.power_adc_channel > 0 && (masterConfig.power_adc_channel == 1 || masterConfig.power_adc_channel == 9))
-        adc_params.powerAdcChannel = masterConfig.power_adc_channel;
-    else {
-        adc_params.powerAdcChannel = 0;
-        masterConfig.power_adc_channel = 0;
-    }
-
-    adcInit(&adc_params);
-<<<<<<< HEAD
-    initBoardAlignment(&masterConfig.boardAlignment);
-=======
-    // Check battery type/voltage
-    if (feature(FEATURE_VBAT))
-        batteryInit();
-    initBoardAlignment();
->>>>>>> c1fcdabd
-
-    // We have these sensors; SENSORS_SET defined in board.h depending on hardware platform
-    sensorsSet(SENSORS_SET);
-    // drop out any sensors that don't seem to work, init all the others. halt if gyro is dead.
-    sensorsOK = sensorsAutodetect();
-
-    // production debug output
-#ifdef PROD_DEBUG
-    productionDebug();
-#endif
-
-    // if gyro was not detected due to whatever reason, we give up now.
-    if (!sensorsOK)
-        failureMode(3);
-
-    LED1_ON;
-    LED0_OFF;
-    for (i = 0; i < 10; i++) {
-        LED1_TOGGLE;
-        LED0_TOGGLE;
-        delay(25);
-        BEEP_ON;
-        delay(25);
-        BEEP_OFF;
-    }
-    LED0_OFF;
-    LED1_OFF;
-
-<<<<<<< HEAD
-    mixerInit(masterConfig.mixerConfiguration, masterConfig.customMixer);
-=======
-    imuInit(); // Mag is initialized inside imuInit
-    mixerInit(); // this will set core.useServo var depending on mixer type
-
-    serialInit(mcfg.serial_baudrate);
-
->>>>>>> c1fcdabd
-    // when using airplane/wing mixer, servo/motor outputs are remapped
-    if (masterConfig.mixerConfiguration == MULTITYPE_AIRPLANE || masterConfig.mixerConfiguration == MULTITYPE_FLYING_WING)
-        pwm_params.airplane = true;
-    else
-        pwm_params.airplane = false;
-    pwm_params.useUART = feature(FEATURE_GPS) || feature(FEATURE_SERIALRX); // serial rx support uses UART too
-    pwm_params.useSoftSerial = canSoftwareSerialBeUsed();
-    pwm_params.usePPM = feature(FEATURE_PPM);
-    pwm_params.enableInput = !feature(FEATURE_SERIALRX); // disable inputs if using spektrum
-    pwm_params.useServos = isMixerUsingServos();
-    pwm_params.extraServos = currentProfile.gimbalConfig.gimbal_flags & GIMBAL_FORWARDAUX;
-    pwm_params.motorPwmRate = masterConfig.motor_pwm_rate;
-    pwm_params.servoPwmRate = masterConfig.servo_pwm_rate;
-    pwm_params.idlePulse = PULSE_1MS; // standard PWM for brushless ESC (default, overridden below)
-    if (feature(FEATURE_3D))
-        pwm_params.idlePulse = masterConfig.flight3DConfig.neutral3d;
-    if (pwm_params.motorPwmRate > 500)
-        pwm_params.idlePulse = 0; // brushed motors
-    pwm_params.servoCenterPulse = masterConfig.rxConfig.midrc;
-    pwm_params.failsafeThreshold = currentProfile.failsafeConfig.failsafe_detect_threshold;
-
-    switch (masterConfig.power_adc_channel) {
-        case 1:
-            pwm_params.adcChannel = PWM2;
-            break;
-        case 9:
-            pwm_params.adcChannel = PWM8;
-            break;
-        default:
-            pwm_params.adcChannel = 0;
-            break;
-    }
-
-    failsafe = failsafeInit(&masterConfig.rxConfig);
-    buzzerInit(failsafe);
-#ifndef FY90Q
-    timerInit();
-#endif
-    pwmInit(&pwm_params, failsafe);
-
-    rxInit(&masterConfig.rxConfig, failsafe);
-
-    if (feature(FEATURE_GPS) && !feature(FEATURE_SERIALRX)) {
-        gpsInit(
-            masterConfig.gps_baudrate,
-            masterConfig.gps_type,
-            &currentProfile.gpsProfile,
-            &currentProfile.pidProfile
-        );
-    }
-
-#ifdef SONAR
-    // sonar stuff only works with PPM
-    if (feature(FEATURE_PPM)) {
-        if (feature(FEATURE_SONAR))
-            Sonar_init();
-    }
-#endif
-
-<<<<<<< HEAD
-    LED1_ON;
-    LED0_OFF;
-    for (i = 0; i < 10; i++) {
-        LED1_TOGGLE;
-        LED0_TOGGLE;
-        delay(25);
-        BEEP_ON;
-        delay(25);
-        BEEP_OFF;
-    }
-    LED0_OFF;
-    LED1_OFF;
-
-    // drop out any sensors that don't seem to work, init all the others. halt if gyro is dead.
-    sensorsAutodetect(&masterConfig.sensorAlignmentConfig, masterConfig.gyro_lpf, masterConfig.acc_hardware, currentProfile.mag_declination);
-    imuInit(); // Mag is initialized inside imuInit
-
-    // Check battery type/voltage
-    if (feature(FEATURE_VBAT))
-        batteryInit(&masterConfig.batteryConfig);
-
-    serialInit(&masterConfig.serialConfig);
-
-#ifndef FY90Q
-    if (canSoftwareSerialBeUsed()) {
-=======
-    if (feature(FEATURE_SOFTSERIAL)) {
-        //mcfg.softserial_baudrate = 19200; // Uncomment to override config value
->>>>>>> c1fcdabd
-
-#if defined(USE_SOFTSERIAL_FOR_MAIN_PORT) || (0)
-        masterConfig.serialConfig.softserial_baudrate = 19200;
-#endif
-        setupSoftSerialPrimary(masterConfig.serialConfig.softserial_baudrate, masterConfig.serialConfig.softserial_1_inverted);
-        setupSoftSerialSecondary(masterConfig.serialConfig.softserial_2_inverted);
-
-#ifdef SOFTSERIAL_LOOPBACK
-        loopbackPort1 = (serialPort_t*)&(softSerialPorts[0]);
-        serialPrint(loopbackPort1, "SOFTSERIAL 1 - LOOPBACK ENABLED\r\n");
-
-        loopbackPort2 = (serialPort_t*)&(softSerialPorts[1]);
-#ifndef OLIMEXINO // PB0/D27 and PB1/D28 internally connected so this would result in a continuous stream of data
-        serialPrint(loopbackPort2, "SOFTSERIAL 2 - LOOPBACK ENABLED\r\n");
-#endif
-#endif
-
-#ifdef USE_SOFTSERIAL_FOR_MAIN_PORT
-        serialPorts.mainport = (serialPort_t*)&(softSerialPorts[0]); // Uncomment to switch the main port to use softserial.
-#endif
-    }
-#endif
-
-    if (feature(FEATURE_TELEMETRY))
-        initTelemetry(&serialPorts);
-
-    previousTime = micros();
-
-    if (masterConfig.mixerConfiguration == MULTITYPE_GIMBAL) {
-        accSetCalibrationCycles(CALIBRATING_ACC_CYCLES);
-    }
-    gyroSetCalibrationCycles(CALIBRATING_GYRO_CYCLES);
-#ifdef BARO
-    baroSetCalibrationCycles(CALIBRATING_BARO_CYCLES);
-#endif
-
-    f.SMALL_ANGLE = 1;
-
-    // loopy
-    while (1) {
-        loop();
-#ifdef SOFTSERIAL_LOOPBACK
-        if (loopbackPort1) {
-            while (serialTotalBytesWaiting(loopbackPort1)) {
-                uint8_t b = serialRead(loopbackPort1);
-                serialWrite(loopbackPort1, b);
-                //serialWrite(core.mainport, 0x01);
-                //serialWrite(core.mainport, b);
-            };
-        }
-
-        if (loopbackPort2) {
-            while (serialTotalBytesWaiting(loopbackPort2)) {
-#ifndef OLIMEXINO // PB0/D27 and PB1/D28 internally connected so this would result in a continuous stream of data
-                serialRead(loopbackPort2);
-#else
-                uint8_t b = serialRead(loopbackPort2);
-                serialWrite(loopbackPort2, b);
-                //serialWrite(core.mainport, 0x02);
-                //serialWrite(core.mainport, b);
-#endif // OLIMEXINO
-            };
-    }
-#endif
-    }
-}
-
-void HardFault_Handler(void)
-{
-    // fall out of the sky
-    writeAllMotors(masterConfig.escAndServoConfig.mincommand);
-    while (1);
-}
+    failsafe = failsafeInit(&masterConfig.rxConfig);
+    buzzerInit(failsafe);
+#ifndef FY90Q
+    timerInit();
+#endif
+    pwmInit(&pwm_params, failsafe);
+
+    rxInit(&masterConfig.rxConfig, failsafe);
+
+    if (feature(FEATURE_GPS) && !feature(FEATURE_SERIALRX)) {
+        gpsInit(
+            masterConfig.gps_baudrate,
+            masterConfig.gps_type,
+            &currentProfile.gpsProfile,
+            &currentProfile.pidProfile
+        );
+    }
+
+#ifdef SONAR
+    // sonar stuff only works with PPM
+    if (feature(FEATURE_PPM)) {
+        if (feature(FEATURE_SONAR))
+            Sonar_init();
+    }
+#endif
+
+#ifndef FY90Q
+    if (canSoftwareSerialBeUsed()) {
+#if defined(USE_SOFTSERIAL_FOR_MAIN_PORT) || (0)
+        masterConfig.serialConfig.softserial_baudrate = 19200;
+#endif
+        setupSoftSerialPrimary(masterConfig.serialConfig.softserial_baudrate, masterConfig.serialConfig.softserial_1_inverted);
+        setupSoftSerialSecondary(masterConfig.serialConfig.softserial_2_inverted);
+
+#ifdef SOFTSERIAL_LOOPBACK
+        loopbackPort1 = (serialPort_t*)&(softSerialPorts[0]);
+        serialPrint(loopbackPort1, "SOFTSERIAL 1 - LOOPBACK ENABLED\r\n");
+
+        loopbackPort2 = (serialPort_t*)&(softSerialPorts[1]);
+#ifndef OLIMEXINO // PB0/D27 and PB1/D28 internally connected so this would result in a continuous stream of data
+        serialPrint(loopbackPort2, "SOFTSERIAL 2 - LOOPBACK ENABLED\r\n");
+#endif
+#endif
+
+#ifdef USE_SOFTSERIAL_FOR_MAIN_PORT
+        serialPorts.mainport = (serialPort_t*)&(softSerialPorts[0]); // Uncomment to switch the main port to use softserial.
+#endif
+    }
+#endif
+
+    if (feature(FEATURE_TELEMETRY))
+        initTelemetry(&serialPorts);
+
+    previousTime = micros();
+
+    if (masterConfig.mixerConfiguration == MULTITYPE_GIMBAL) {
+        accSetCalibrationCycles(CALIBRATING_ACC_CYCLES);
+    }
+    gyroSetCalibrationCycles(CALIBRATING_GYRO_CYCLES);
+#ifdef BARO
+    baroSetCalibrationCycles(CALIBRATING_BARO_CYCLES);
+#endif
+
+    f.SMALL_ANGLE = 1;
+
+    // loopy
+    while (1) {
+        loop();
+#ifdef SOFTSERIAL_LOOPBACK
+        if (loopbackPort1) {
+            while (serialTotalBytesWaiting(loopbackPort1)) {
+                uint8_t b = serialRead(loopbackPort1);
+                serialWrite(loopbackPort1, b);
+                //serialWrite(core.mainport, 0x01);
+                //serialWrite(core.mainport, b);
+            };
+        }
+
+        if (loopbackPort2) {
+            while (serialTotalBytesWaiting(loopbackPort2)) {
+#ifndef OLIMEXINO // PB0/D27 and PB1/D28 internally connected so this would result in a continuous stream of data
+                serialRead(loopbackPort2);
+#else
+                uint8_t b = serialRead(loopbackPort2);
+                serialWrite(loopbackPort2, b);
+                //serialWrite(core.mainport, 0x02);
+                //serialWrite(core.mainport, b);
+#endif // OLIMEXINO
+            };
+    }
+#endif
+    }
+}
+
+void HardFault_Handler(void)
+{
+    // fall out of the sky
+    writeAllMotors(masterConfig.escAndServoConfig.mincommand);
+    while (1);
+}