#include <stdbool.h>
#include <stdint.h>
#include <string.h>

#include "platform.h"

#include "common/axis.h"
#include "flight_common.h"

#include "sensors_common.h"

#include "drivers/accgyro_common.h"
#include "drivers/system_common.h"

#include "statusindicator.h"
#include "sensors_acceleration.h"
#include "telemetry_common.h"
#include "gps_common.h"

#include "drivers/serial_common.h"
#include "flight_mixer.h"
#include "sensors_common.h"
#include "boardalignment.h"
#include "battery.h"
#include "gimbal.h"
#include "rx_common.h"
#include "gps_common.h"
#include "serial_common.h"
#include "failsafe.h"

#include "runtime_config.h"
#include "config.h"
#include "config_storage.h"

void setPIDController(int type); // FIXME PID code needs to be in flight_pid.c/h

#ifndef FLASH_PAGE_COUNT
#define FLASH_PAGE_COUNT 128
#endif

#define FLASH_PAGE_SIZE                 ((uint16_t)0x400)
#define FLASH_WRITE_ADDR                (0x08000000 + (uint32_t)FLASH_PAGE_SIZE * (FLASH_PAGE_COUNT - 2))       // use the last 2 KB for storage

master_t mcfg;  // master config struct with data independent from profiles
config_t cfg;   // profile config struct

<<<<<<< HEAD
static const uint8_t EEPROM_CONF_VERSION = 64;
=======
static const uint8_t EEPROM_CONF_VERSION = 63;
static uint32_t enabledSensors = 0;
>>>>>>> b07ca4b4
static void resetConf(void);

static uint8_t calculateChecksum(const uint8_t *data, uint32_t length)
{
    uint8_t checksum = 0;
    const uint8_t *byteOffset;

    for (byteOffset = data; byteOffset < (data + length); byteOffset++)
        checksum ^= *byteOffset;
    return checksum;
}

static bool isEEPROMContentValid(void)
{
    const master_t *temp = (const master_t *)FLASH_WRITE_ADDR;
    uint8_t checksum = 0;

    // check version number
    if (EEPROM_CONF_VERSION != temp->version)
        return false;

    // check size and magic numbers
    if (temp->size != sizeof(master_t) || temp->magic_be != 0xBE || temp->magic_ef != 0xEF)
        return false;

    // verify integrity of temporary copy
    checksum = calculateChecksum((const uint8_t *)temp, sizeof(master_t));
    if (checksum != 0)
        return false;

    // looks good, let's roll!
    return true;
}

void readEEPROM(void)
{
    // Sanity check
    if (!isEEPROMContentValid())
        failureMode(10);

    // Read flash
    memcpy(&mcfg, (char *)FLASH_WRITE_ADDR, sizeof(master_t));
    // Copy current profile
    if (mcfg.current_profile > 2) // sanity check
        mcfg.current_profile = 0;
    memcpy(&cfg, &mcfg.profile[mcfg.current_profile], sizeof(config_t)); 
}

<<<<<<< HEAD
    generatePitchCurve(&cfg.controlRateConfig);
    generateThrottleCurve(&cfg.controlRateConfig, mcfg.minthrottle, mcfg.maxthrottle);
=======
void activateConfig(void)
{
    uint8_t i;
    for (i = 0; i < PITCH_LOOKUP_LENGTH; i++)
        lookupPitchRollRC[i] = (2500 + cfg.rcExpo8 * (i * i - 25)) * i * (int32_t) cfg.rcRate8 / 2500;

    for (i = 0; i < THROTTLE_LOOKUP_LENGTH; i++) {
        int16_t tmp = 10 * i - cfg.thrMid8;
        uint8_t y = 1;
        if (tmp > 0)
            y = 100 - cfg.thrMid8;
        if (tmp < 0)
            y = cfg.thrMid8;
        lookupThrottleRC[i] = 10 * cfg.thrMid8 + tmp * (100 - cfg.thrExpo8 + (int32_t) cfg.thrExpo8 * (tmp * tmp) / (y * y)) / 10;
        lookupThrottleRC[i] = mcfg.minthrottle + (int32_t) (mcfg.maxthrottle - mcfg.minthrottle) * lookupThrottleRC[i] / 1000; // [MINTHROTTLE;MAXTHROTTLE]
    }
>>>>>>> b07ca4b4

    setPIDController(cfg.pidController);
    gpsSetPIDs();
    useFailsafeConfig(&cfg.failsafeConfig);
}

<<<<<<< HEAD
void readEEPROMAndNotify(void)
=======
void loadAndActivateConfig(void)
{
    readEEPROM();
    activateConfig();
}

void writeEEPROM(uint8_t b, uint8_t updateProfile)
>>>>>>> b07ca4b4
{
    // re-read written data
    readEEPROM();
    blinkLedAndSoundBeeper(15, 20, 1);
}

void copyCurrentProfileToProfileSlot(uint8_t profileSlotIndex)
{
    // copy current in-memory profile to stored configuration
    memcpy(&mcfg.profile[profileSlotIndex], &cfg, sizeof(config_t));
}

void writeEEPROM(void)
{
    FLASH_Status status = 0;
    uint32_t wordOffset;
    int8_t attemptsRemaining = 3;

    // prepare checksum/version constants
    mcfg.version = EEPROM_CONF_VERSION;
    mcfg.size = sizeof(master_t);
    mcfg.magic_be = 0xBE;
    mcfg.magic_ef = 0xEF;
    mcfg.chk = 0; // erase checksum before recalculating
    mcfg.chk = calculateChecksum((const uint8_t *)&mcfg, sizeof(master_t));

    // write it
    FLASH_Unlock();
    while (attemptsRemaining--) {
        FLASH_ClearFlag(FLASH_FLAG_EOP | FLASH_FLAG_PGERR | FLASH_FLAG_WRPRTERR);

        status = FLASH_ErasePage(FLASH_WRITE_ADDR);
        for (wordOffset = 0; wordOffset < sizeof(master_t) && status == FLASH_COMPLETE; wordOffset += 4) {
            status = FLASH_ProgramWord(FLASH_WRITE_ADDR + wordOffset, *(uint32_t *) ((char *)&mcfg + wordOffset));
        }
        if (status == FLASH_COMPLETE) {
            break;
        }
    }
    FLASH_Lock();

    // Flash write failed - just die now
    if (status != FLASH_COMPLETE || !isEEPROMContentValid()) {
        failureMode(10);
    }
<<<<<<< HEAD
=======

    // re-read written data
    loadAndActivateConfig();
    if (b)
        blinkLED(15, 20, 1);
>>>>>>> b07ca4b4
}

void ensureEEPROMContainsValidData(void)
{
    if (isEEPROMContentValid()) {
        return;
    }

    resetEEPROM();
}

void resetEEPROM(void)
{
    resetConf();
    writeEEPROM();
}

// Default settings
static void resetConf(void)
{
    int i;
    int8_t servoRates[8] = { 30, 30, 100, 100, 100, 100, 100, 100 };

    // Clear all configuration
    memset(&mcfg, 0, sizeof(master_t));
    memset(&cfg, 0, sizeof(config_t));

    mcfg.version = EEPROM_CONF_VERSION;
    mcfg.mixerConfiguration = MULTITYPE_QUADX;
    featureClearAll();
    featureSet(FEATURE_VBAT);

    // global settings
    mcfg.current_profile = 0;       // default profile
    mcfg.gyro_cmpf_factor = 600;    // default MWC
    mcfg.gyro_cmpfm_factor = 250;   // default MWC
    mcfg.gyro_lpf = 42;             // supported by all gyro drivers now. In case of ST gyro, will default to 32Hz instead
    mcfg.accZero[0] = 0;
    mcfg.accZero[1] = 0;
    mcfg.accZero[2] = 0;
    mcfg.gyro_align = ALIGN_DEFAULT;
    mcfg.acc_align = ALIGN_DEFAULT;
    mcfg.mag_align = ALIGN_DEFAULT;
    mcfg.boardAlignment.rollDegrees = 0;
    mcfg.boardAlignment.pitchDegrees = 0;
    mcfg.boardAlignment.yawDegrees = 0;
    mcfg.acc_hardware = ACC_DEFAULT;     // default/autodetect
    mcfg.max_angle_inclination = 500;    // 50 degrees
    mcfg.yaw_control_direction = 1;
    mcfg.moron_threshold = 32;
    mcfg.batteryConfig.vbatscale = 110;
    mcfg.batteryConfig.vbatmaxcellvoltage = 43;
    mcfg.batteryConfig.vbatmincellvoltage = 33;
    mcfg.power_adc_channel = 0;
    mcfg.telemetry_provider = TELEMETRY_PROVIDER_FRSKY;
    mcfg.telemetry_port = TELEMETRY_PORT_UART;
    mcfg.telemetry_switch = 0;
    mcfg.rxConfig.serialrx_type = 0;
    mcfg.rxConfig.midrc = 1500;
    mcfg.rxConfig.mincheck = 1100;
    mcfg.rxConfig.maxcheck = 1900;
    mcfg.retarded_arm = 0;       // disable arm/disarm on roll left/right
    mcfg.flaps_speed = 0;
    mcfg.fixedwing_althold_dir = 1;
    // Motor/ESC/Servo
    mcfg.minthrottle = 1150;
    mcfg.maxthrottle = 1850;
    mcfg.mincommand = 1000;
    mcfg.deadband3d_low = 1406;
    mcfg.deadband3d_high = 1514;
    mcfg.neutral3d = 1460;
    mcfg.deadband3d_throttle = 50;
    mcfg.motor_pwm_rate = 400;
    mcfg.servo_pwm_rate = 50;
    // gps/nav stuff
    mcfg.gps_type = GPS_NMEA;
    mcfg.gps_baudrate = GPS_BAUD_115200;

    // serial (USART1) baudrate
    mcfg.serialConfig.port1_baudrate = 115200;
    mcfg.serialConfig.softserial_baudrate = 9600;
    mcfg.serialConfig.softserial_1_inverted = 0;
    mcfg.serialConfig.softserial_2_inverted = 0;
    mcfg.serialConfig.reboot_character = 'R';

    mcfg.looptime = 3500;
    mcfg.emfAvoidance = 0;
    mcfg.rssi_aux_channel = 0;

    cfg.pidController = 0;
    cfg.P8[ROLL] = 40;
    cfg.I8[ROLL] = 30;
    cfg.D8[ROLL] = 23;
    cfg.P8[PITCH] = 40;
    cfg.I8[PITCH] = 30;
    cfg.D8[PITCH] = 23;
    cfg.P8[YAW] = 85;
    cfg.I8[YAW] = 45;
    cfg.D8[YAW] = 0;
    cfg.P8[PIDALT] = 50;
    cfg.I8[PIDALT] = 0;
    cfg.D8[PIDALT] = 0;
    cfg.P8[PIDPOS] = 11; // POSHOLD_P * 100;
    cfg.I8[PIDPOS] = 0; // POSHOLD_I * 100;
    cfg.D8[PIDPOS] = 0;
    cfg.P8[PIDPOSR] = 20; // POSHOLD_RATE_P * 10;
    cfg.I8[PIDPOSR] = 8; // POSHOLD_RATE_I * 100;
    cfg.D8[PIDPOSR] = 45; // POSHOLD_RATE_D * 1000;
    cfg.P8[PIDNAVR] = 14; // NAV_P * 10;
    cfg.I8[PIDNAVR] = 20; // NAV_I * 100;
    cfg.D8[PIDNAVR] = 80; // NAV_D * 1000;
    cfg.P8[PIDLEVEL] = 90;
    cfg.I8[PIDLEVEL] = 10;
    cfg.D8[PIDLEVEL] = 100;
    cfg.P8[PIDMAG] = 40;
    cfg.P8[PIDVEL] = 120;
    cfg.I8[PIDVEL] = 45;
    cfg.D8[PIDVEL] = 1;
    cfg.controlRateConfig.rcRate8 = 90;
    cfg.controlRateConfig.rcExpo8 = 65;
    cfg.controlRateConfig.rollPitchRate = 0;
    cfg.controlRateConfig.yawRate = 0;
    cfg.dynThrPID = 0;
    cfg.tpaBreakPoint = 1500;
    cfg.controlRateConfig.thrMid8 = 50;
    cfg.controlRateConfig.thrExpo8 = 0;
    // for (i = 0; i < CHECKBOXITEMS; i++)
    //     cfg.activate[i] = 0;
    cfg.angleTrim[0] = 0;
    cfg.angleTrim[1] = 0;
    cfg.mag_declination = 0;    // For example, -6deg 37min, = -637 Japan, format is [sign]dddmm (degreesminutes) default is zero.
    cfg.acc_lpf_factor = 4;
    cfg.accz_deadband = 40;
    cfg.accxy_deadband = 40;
    cfg.baro_tab_size = 21;
    cfg.baro_noise_lpf = 0.6f;
    cfg.baro_cf_vel = 0.985f;
    cfg.baro_cf_alt = 0.965f;
    cfg.acc_unarmedcal = 1;

    // Radio
    parseRcChannels("AETR1234", &mcfg.rxConfig);
    cfg.deadband = 0;
    cfg.yawdeadband = 0;
    cfg.alt_hold_throttle_neutral = 40;
    cfg.alt_hold_fast_change = 1;
    cfg.throttle_correction_value = 0;      // could 10 with althold or 40 for fpv
    cfg.throttle_correction_angle = 800;    // could be 80.0 deg with atlhold or 45.0 for fpv

    // Failsafe Variables
    cfg.failsafeConfig.failsafe_delay = 10;                // 1sec
    cfg.failsafeConfig.failsafe_off_delay = 200;           // 20sec
    cfg.failsafeConfig.failsafe_throttle = 1200;           // decent default which should always be below hover throttle for people.
    cfg.failsafeConfig.failsafe_detect_threshold = 985;    // any of first 4 channels below this value will trigger failsafe

    // servos
    for (i = 0; i < 8; i++) {
        cfg.servoConf[i].min = DEFAULT_SERVO_MIN;
        cfg.servoConf[i].max = DEFAULT_SERVO_MAX;
        cfg.servoConf[i].middle = DEFAULT_SERVO_MIDDLE;
        cfg.servoConf[i].rate = servoRates[i];
        cfg.servoConf[i].forwardFromChannel = CHANNEL_FORWARDING_DISABLED;
    }

    cfg.yaw_direction = 1;
    cfg.tri_unarmed_servo = 1;

    // gimbal
    cfg.gimbal_flags = GIMBAL_NORMAL;

    // gps/nav stuff
    cfg.gps_wp_radius = 200;
    cfg.gps_lpf = 20;
    cfg.nav_slew_rate = 30;
    cfg.nav_controls_heading = 1;
    cfg.nav_speed_min = 100;
    cfg.nav_speed_max = 300;
    cfg.ap_mode = 40;

    // custom mixer. clear by defaults.
    for (i = 0; i < MAX_SUPPORTED_MOTORS; i++)
        mcfg.customMixer[i].throttle = 0.0f;

    // copy default config into all 3 profiles
    for (i = 0; i < 3; i++)
        memcpy(&mcfg.profile[i], &cfg, sizeof(config_t));
}


bool feature(uint32_t mask)
{
    return mcfg.enabledFeatures & mask;
}

void featureSet(uint32_t mask)
{
    mcfg.enabledFeatures |= mask;
}

void featureClear(uint32_t mask)
{
    mcfg.enabledFeatures &= ~(mask);
}

void featureClearAll()
{
    mcfg.enabledFeatures = 0;
}

uint32_t featureMask(void)
{
    return mcfg.enabledFeatures;
}

<|MERGE_RESOLUTION|>--- conflicted
+++ resolved
@@ -1,405 +1,367 @@
-#include <stdbool.h>
-#include <stdint.h>
-#include <string.h>
-
-#include "platform.h"
-
-#include "common/axis.h"
-#include "flight_common.h"
-
-#include "sensors_common.h"
-
-#include "drivers/accgyro_common.h"
-#include "drivers/system_common.h"
-
-#include "statusindicator.h"
-#include "sensors_acceleration.h"
-#include "telemetry_common.h"
-#include "gps_common.h"
-
-#include "drivers/serial_common.h"
-#include "flight_mixer.h"
-#include "sensors_common.h"
-#include "boardalignment.h"
-#include "battery.h"
-#include "gimbal.h"
-#include "rx_common.h"
-#include "gps_common.h"
-#include "serial_common.h"
-#include "failsafe.h"
-
-#include "runtime_config.h"
-#include "config.h"
-#include "config_storage.h"
-
-void setPIDController(int type); // FIXME PID code needs to be in flight_pid.c/h
-
-#ifndef FLASH_PAGE_COUNT
-#define FLASH_PAGE_COUNT 128
-#endif
-
-#define FLASH_PAGE_SIZE                 ((uint16_t)0x400)
-#define FLASH_WRITE_ADDR                (0x08000000 + (uint32_t)FLASH_PAGE_SIZE * (FLASH_PAGE_COUNT - 2))       // use the last 2 KB for storage
-
-master_t mcfg;  // master config struct with data independent from profiles
-config_t cfg;   // profile config struct
-
-<<<<<<< HEAD
-static const uint8_t EEPROM_CONF_VERSION = 64;
-=======
-static const uint8_t EEPROM_CONF_VERSION = 63;
-static uint32_t enabledSensors = 0;
->>>>>>> b07ca4b4
-static void resetConf(void);
-
-static uint8_t calculateChecksum(const uint8_t *data, uint32_t length)
-{
-    uint8_t checksum = 0;
-    const uint8_t *byteOffset;
-
-    for (byteOffset = data; byteOffset < (data + length); byteOffset++)
-        checksum ^= *byteOffset;
-    return checksum;
-}
-
-static bool isEEPROMContentValid(void)
-{
-    const master_t *temp = (const master_t *)FLASH_WRITE_ADDR;
-    uint8_t checksum = 0;
-
-    // check version number
-    if (EEPROM_CONF_VERSION != temp->version)
-        return false;
-
-    // check size and magic numbers
-    if (temp->size != sizeof(master_t) || temp->magic_be != 0xBE || temp->magic_ef != 0xEF)
-        return false;
-
-    // verify integrity of temporary copy
-    checksum = calculateChecksum((const uint8_t *)temp, sizeof(master_t));
-    if (checksum != 0)
-        return false;
-
-    // looks good, let's roll!
-    return true;
-}
-
-void readEEPROM(void)
-{
-    // Sanity check
-    if (!isEEPROMContentValid())
-        failureMode(10);
-
-    // Read flash
-    memcpy(&mcfg, (char *)FLASH_WRITE_ADDR, sizeof(master_t));
-    // Copy current profile
-    if (mcfg.current_profile > 2) // sanity check
-        mcfg.current_profile = 0;
-    memcpy(&cfg, &mcfg.profile[mcfg.current_profile], sizeof(config_t)); 
-}
-
-<<<<<<< HEAD
-    generatePitchCurve(&cfg.controlRateConfig);
-    generateThrottleCurve(&cfg.controlRateConfig, mcfg.minthrottle, mcfg.maxthrottle);
-=======
-void activateConfig(void)
-{
-    uint8_t i;
-    for (i = 0; i < PITCH_LOOKUP_LENGTH; i++)
-        lookupPitchRollRC[i] = (2500 + cfg.rcExpo8 * (i * i - 25)) * i * (int32_t) cfg.rcRate8 / 2500;
-
-    for (i = 0; i < THROTTLE_LOOKUP_LENGTH; i++) {
-        int16_t tmp = 10 * i - cfg.thrMid8;
-        uint8_t y = 1;
-        if (tmp > 0)
-            y = 100 - cfg.thrMid8;
-        if (tmp < 0)
-            y = cfg.thrMid8;
-        lookupThrottleRC[i] = 10 * cfg.thrMid8 + tmp * (100 - cfg.thrExpo8 + (int32_t) cfg.thrExpo8 * (tmp * tmp) / (y * y)) / 10;
-        lookupThrottleRC[i] = mcfg.minthrottle + (int32_t) (mcfg.maxthrottle - mcfg.minthrottle) * lookupThrottleRC[i] / 1000; // [MINTHROTTLE;MAXTHROTTLE]
-    }
->>>>>>> b07ca4b4
-
-    setPIDController(cfg.pidController);
-    gpsSetPIDs();
-    useFailsafeConfig(&cfg.failsafeConfig);
-}
-
-<<<<<<< HEAD
-void readEEPROMAndNotify(void)
-=======
-void loadAndActivateConfig(void)
-{
-    readEEPROM();
-    activateConfig();
-}
-
-void writeEEPROM(uint8_t b, uint8_t updateProfile)
->>>>>>> b07ca4b4
-{
-    // re-read written data
-    readEEPROM();
-    blinkLedAndSoundBeeper(15, 20, 1);
-}
-
-void copyCurrentProfileToProfileSlot(uint8_t profileSlotIndex)
-{
-    // copy current in-memory profile to stored configuration
-    memcpy(&mcfg.profile[profileSlotIndex], &cfg, sizeof(config_t));
-}
-
-void writeEEPROM(void)
-{
-    FLASH_Status status = 0;
-    uint32_t wordOffset;
-    int8_t attemptsRemaining = 3;
-
-    // prepare checksum/version constants
-    mcfg.version = EEPROM_CONF_VERSION;
-    mcfg.size = sizeof(master_t);
-    mcfg.magic_be = 0xBE;
-    mcfg.magic_ef = 0xEF;
-    mcfg.chk = 0; // erase checksum before recalculating
-    mcfg.chk = calculateChecksum((const uint8_t *)&mcfg, sizeof(master_t));
-
-    // write it
-    FLASH_Unlock();
-    while (attemptsRemaining--) {
-        FLASH_ClearFlag(FLASH_FLAG_EOP | FLASH_FLAG_PGERR | FLASH_FLAG_WRPRTERR);
-
-        status = FLASH_ErasePage(FLASH_WRITE_ADDR);
-        for (wordOffset = 0; wordOffset < sizeof(master_t) && status == FLASH_COMPLETE; wordOffset += 4) {
-            status = FLASH_ProgramWord(FLASH_WRITE_ADDR + wordOffset, *(uint32_t *) ((char *)&mcfg + wordOffset));
-        }
-        if (status == FLASH_COMPLETE) {
-            break;
-        }
-    }
-    FLASH_Lock();
-
-    // Flash write failed - just die now
-    if (status != FLASH_COMPLETE || !isEEPROMContentValid()) {
-        failureMode(10);
-    }
-<<<<<<< HEAD
-=======
-
-    // re-read written data
-    loadAndActivateConfig();
-    if (b)
-        blinkLED(15, 20, 1);
->>>>>>> b07ca4b4
-}
-
-void ensureEEPROMContainsValidData(void)
-{
-    if (isEEPROMContentValid()) {
-        return;
-    }
-
-    resetEEPROM();
-}
-
-void resetEEPROM(void)
-{
-    resetConf();
-    writeEEPROM();
-}
-
-// Default settings
-static void resetConf(void)
-{
-    int i;
-    int8_t servoRates[8] = { 30, 30, 100, 100, 100, 100, 100, 100 };
-
-    // Clear all configuration
-    memset(&mcfg, 0, sizeof(master_t));
-    memset(&cfg, 0, sizeof(config_t));
-
-    mcfg.version = EEPROM_CONF_VERSION;
-    mcfg.mixerConfiguration = MULTITYPE_QUADX;
-    featureClearAll();
-    featureSet(FEATURE_VBAT);
-
-    // global settings
-    mcfg.current_profile = 0;       // default profile
-    mcfg.gyro_cmpf_factor = 600;    // default MWC
-    mcfg.gyro_cmpfm_factor = 250;   // default MWC
-    mcfg.gyro_lpf = 42;             // supported by all gyro drivers now. In case of ST gyro, will default to 32Hz instead
-    mcfg.accZero[0] = 0;
-    mcfg.accZero[1] = 0;
-    mcfg.accZero[2] = 0;
-    mcfg.gyro_align = ALIGN_DEFAULT;
-    mcfg.acc_align = ALIGN_DEFAULT;
-    mcfg.mag_align = ALIGN_DEFAULT;
-    mcfg.boardAlignment.rollDegrees = 0;
-    mcfg.boardAlignment.pitchDegrees = 0;
-    mcfg.boardAlignment.yawDegrees = 0;
-    mcfg.acc_hardware = ACC_DEFAULT;     // default/autodetect
-    mcfg.max_angle_inclination = 500;    // 50 degrees
-    mcfg.yaw_control_direction = 1;
-    mcfg.moron_threshold = 32;
-    mcfg.batteryConfig.vbatscale = 110;
-    mcfg.batteryConfig.vbatmaxcellvoltage = 43;
-    mcfg.batteryConfig.vbatmincellvoltage = 33;
-    mcfg.power_adc_channel = 0;
-    mcfg.telemetry_provider = TELEMETRY_PROVIDER_FRSKY;
-    mcfg.telemetry_port = TELEMETRY_PORT_UART;
-    mcfg.telemetry_switch = 0;
-    mcfg.rxConfig.serialrx_type = 0;
-    mcfg.rxConfig.midrc = 1500;
-    mcfg.rxConfig.mincheck = 1100;
-    mcfg.rxConfig.maxcheck = 1900;
-    mcfg.retarded_arm = 0;       // disable arm/disarm on roll left/right
-    mcfg.flaps_speed = 0;
-    mcfg.fixedwing_althold_dir = 1;
-    // Motor/ESC/Servo
-    mcfg.minthrottle = 1150;
-    mcfg.maxthrottle = 1850;
-    mcfg.mincommand = 1000;
-    mcfg.deadband3d_low = 1406;
-    mcfg.deadband3d_high = 1514;
-    mcfg.neutral3d = 1460;
-    mcfg.deadband3d_throttle = 50;
-    mcfg.motor_pwm_rate = 400;
-    mcfg.servo_pwm_rate = 50;
-    // gps/nav stuff
-    mcfg.gps_type = GPS_NMEA;
-    mcfg.gps_baudrate = GPS_BAUD_115200;
-
-    // serial (USART1) baudrate
-    mcfg.serialConfig.port1_baudrate = 115200;
-    mcfg.serialConfig.softserial_baudrate = 9600;
-    mcfg.serialConfig.softserial_1_inverted = 0;
-    mcfg.serialConfig.softserial_2_inverted = 0;
-    mcfg.serialConfig.reboot_character = 'R';
-
-    mcfg.looptime = 3500;
-    mcfg.emfAvoidance = 0;
-    mcfg.rssi_aux_channel = 0;
-
-    cfg.pidController = 0;
-    cfg.P8[ROLL] = 40;
-    cfg.I8[ROLL] = 30;
-    cfg.D8[ROLL] = 23;
-    cfg.P8[PITCH] = 40;
-    cfg.I8[PITCH] = 30;
-    cfg.D8[PITCH] = 23;
-    cfg.P8[YAW] = 85;
-    cfg.I8[YAW] = 45;
-    cfg.D8[YAW] = 0;
-    cfg.P8[PIDALT] = 50;
-    cfg.I8[PIDALT] = 0;
-    cfg.D8[PIDALT] = 0;
-    cfg.P8[PIDPOS] = 11; // POSHOLD_P * 100;
-    cfg.I8[PIDPOS] = 0; // POSHOLD_I * 100;
-    cfg.D8[PIDPOS] = 0;
-    cfg.P8[PIDPOSR] = 20; // POSHOLD_RATE_P * 10;
-    cfg.I8[PIDPOSR] = 8; // POSHOLD_RATE_I * 100;
-    cfg.D8[PIDPOSR] = 45; // POSHOLD_RATE_D * 1000;
-    cfg.P8[PIDNAVR] = 14; // NAV_P * 10;
-    cfg.I8[PIDNAVR] = 20; // NAV_I * 100;
-    cfg.D8[PIDNAVR] = 80; // NAV_D * 1000;
-    cfg.P8[PIDLEVEL] = 90;
-    cfg.I8[PIDLEVEL] = 10;
-    cfg.D8[PIDLEVEL] = 100;
-    cfg.P8[PIDMAG] = 40;
-    cfg.P8[PIDVEL] = 120;
-    cfg.I8[PIDVEL] = 45;
-    cfg.D8[PIDVEL] = 1;
-    cfg.controlRateConfig.rcRate8 = 90;
-    cfg.controlRateConfig.rcExpo8 = 65;
-    cfg.controlRateConfig.rollPitchRate = 0;
-    cfg.controlRateConfig.yawRate = 0;
-    cfg.dynThrPID = 0;
-    cfg.tpaBreakPoint = 1500;
-    cfg.controlRateConfig.thrMid8 = 50;
-    cfg.controlRateConfig.thrExpo8 = 0;
-    // for (i = 0; i < CHECKBOXITEMS; i++)
-    //     cfg.activate[i] = 0;
-    cfg.angleTrim[0] = 0;
-    cfg.angleTrim[1] = 0;
-    cfg.mag_declination = 0;    // For example, -6deg 37min, = -637 Japan, format is [sign]dddmm (degreesminutes) default is zero.
-    cfg.acc_lpf_factor = 4;
-    cfg.accz_deadband = 40;
-    cfg.accxy_deadband = 40;
-    cfg.baro_tab_size = 21;
-    cfg.baro_noise_lpf = 0.6f;
-    cfg.baro_cf_vel = 0.985f;
-    cfg.baro_cf_alt = 0.965f;
-    cfg.acc_unarmedcal = 1;
-
-    // Radio
-    parseRcChannels("AETR1234", &mcfg.rxConfig);
-    cfg.deadband = 0;
-    cfg.yawdeadband = 0;
-    cfg.alt_hold_throttle_neutral = 40;
-    cfg.alt_hold_fast_change = 1;
-    cfg.throttle_correction_value = 0;      // could 10 with althold or 40 for fpv
-    cfg.throttle_correction_angle = 800;    // could be 80.0 deg with atlhold or 45.0 for fpv
-
-    // Failsafe Variables
-    cfg.failsafeConfig.failsafe_delay = 10;                // 1sec
-    cfg.failsafeConfig.failsafe_off_delay = 200;           // 20sec
-    cfg.failsafeConfig.failsafe_throttle = 1200;           // decent default which should always be below hover throttle for people.
-    cfg.failsafeConfig.failsafe_detect_threshold = 985;    // any of first 4 channels below this value will trigger failsafe
-
-    // servos
-    for (i = 0; i < 8; i++) {
-        cfg.servoConf[i].min = DEFAULT_SERVO_MIN;
-        cfg.servoConf[i].max = DEFAULT_SERVO_MAX;
-        cfg.servoConf[i].middle = DEFAULT_SERVO_MIDDLE;
-        cfg.servoConf[i].rate = servoRates[i];
-        cfg.servoConf[i].forwardFromChannel = CHANNEL_FORWARDING_DISABLED;
-    }
-
-    cfg.yaw_direction = 1;
-    cfg.tri_unarmed_servo = 1;
-
-    // gimbal
-    cfg.gimbal_flags = GIMBAL_NORMAL;
-
-    // gps/nav stuff
-    cfg.gps_wp_radius = 200;
-    cfg.gps_lpf = 20;
-    cfg.nav_slew_rate = 30;
-    cfg.nav_controls_heading = 1;
-    cfg.nav_speed_min = 100;
-    cfg.nav_speed_max = 300;
-    cfg.ap_mode = 40;
-
-    // custom mixer. clear by defaults.
-    for (i = 0; i < MAX_SUPPORTED_MOTORS; i++)
-        mcfg.customMixer[i].throttle = 0.0f;
-
-    // copy default config into all 3 profiles
-    for (i = 0; i < 3; i++)
-        memcpy(&mcfg.profile[i], &cfg, sizeof(config_t));
-}
-
-
-bool feature(uint32_t mask)
-{
-    return mcfg.enabledFeatures & mask;
-}
-
-void featureSet(uint32_t mask)
-{
-    mcfg.enabledFeatures |= mask;
-}
-
-void featureClear(uint32_t mask)
-{
-    mcfg.enabledFeatures &= ~(mask);
-}
-
-void featureClearAll()
-{
-    mcfg.enabledFeatures = 0;
-}
-
-uint32_t featureMask(void)
-{
-    return mcfg.enabledFeatures;
-}
-
+#include <stdbool.h>
+#include <stdint.h>
+#include <string.h>
+
+#include "platform.h"
+
+#include "common/axis.h"
+#include "flight_common.h"
+
+#include "sensors_common.h"
+
+#include "drivers/accgyro_common.h"
+#include "drivers/system_common.h"
+
+#include "statusindicator.h"
+#include "sensors_acceleration.h"
+#include "telemetry_common.h"
+#include "gps_common.h"
+
+#include "drivers/serial_common.h"
+#include "flight_mixer.h"
+#include "sensors_common.h"
+#include "boardalignment.h"
+#include "battery.h"
+#include "gimbal.h"
+#include "rx_common.h"
+#include "gps_common.h"
+#include "serial_common.h"
+#include "failsafe.h"
+
+#include "runtime_config.h"
+#include "config.h"
+#include "config_storage.h"
+
+void setPIDController(int type); // FIXME PID code needs to be in flight_pid.c/h
+
+#ifndef FLASH_PAGE_COUNT
+#define FLASH_PAGE_COUNT 128
+#endif
+
+#define FLASH_PAGE_SIZE                 ((uint16_t)0x400)
+#define FLASH_WRITE_ADDR                (0x08000000 + (uint32_t)FLASH_PAGE_SIZE * (FLASH_PAGE_COUNT - 2))       // use the last 2 KB for storage
+
+master_t mcfg;  // master config struct with data independent from profiles
+config_t cfg;   // profile config struct
+
+static const uint8_t EEPROM_CONF_VERSION = 64;
+static void resetConf(void);
+
+static uint8_t calculateChecksum(const uint8_t *data, uint32_t length)
+{
+    uint8_t checksum = 0;
+    const uint8_t *byteOffset;
+
+    for (byteOffset = data; byteOffset < (data + length); byteOffset++)
+        checksum ^= *byteOffset;
+    return checksum;
+}
+
+static bool isEEPROMContentValid(void)
+{
+    const master_t *temp = (const master_t *)FLASH_WRITE_ADDR;
+    uint8_t checksum = 0;
+
+    // check version number
+    if (EEPROM_CONF_VERSION != temp->version)
+        return false;
+
+    // check size and magic numbers
+    if (temp->size != sizeof(master_t) || temp->magic_be != 0xBE || temp->magic_ef != 0xEF)
+        return false;
+
+    // verify integrity of temporary copy
+    checksum = calculateChecksum((const uint8_t *)temp, sizeof(master_t));
+    if (checksum != 0)
+        return false;
+
+    // looks good, let's roll!
+    return true;
+}
+
+void activateConfig(void)
+{
+    generatePitchCurve(&cfg.controlRateConfig);
+    generateThrottleCurve(&cfg.controlRateConfig, mcfg.minthrottle, mcfg.maxthrottle);
+
+    setPIDController(cfg.pidController);
+    gpsSetPIDs();
+    useFailsafeConfig(&cfg.failsafeConfig);
+}
+
+void readEEPROM(void)
+{
+    // Sanity check
+    if (!isEEPROMContentValid())
+        failureMode(10);
+
+    // Read flash
+    memcpy(&mcfg, (char *)FLASH_WRITE_ADDR, sizeof(master_t));
+    // Copy current profile
+    if (mcfg.current_profile > 2) // sanity check
+        mcfg.current_profile = 0;
+    memcpy(&cfg, &mcfg.profile[mcfg.current_profile], sizeof(config_t)); 
+
+    activateConfig();
+}
+
+void readEEPROMAndNotify(void)
+{
+    // re-read written data
+    readEEPROM();
+    blinkLedAndSoundBeeper(15, 20, 1);
+}
+
+void copyCurrentProfileToProfileSlot(uint8_t profileSlotIndex)
+{
+    // copy current in-memory profile to stored configuration
+    memcpy(&mcfg.profile[profileSlotIndex], &cfg, sizeof(config_t));
+}
+
+void writeEEPROM(void)
+{
+    FLASH_Status status = 0;
+    uint32_t wordOffset;
+    int8_t attemptsRemaining = 3;
+
+    // prepare checksum/version constants
+    mcfg.version = EEPROM_CONF_VERSION;
+    mcfg.size = sizeof(master_t);
+    mcfg.magic_be = 0xBE;
+    mcfg.magic_ef = 0xEF;
+    mcfg.chk = 0; // erase checksum before recalculating
+    mcfg.chk = calculateChecksum((const uint8_t *)&mcfg, sizeof(master_t));
+
+    // write it
+    FLASH_Unlock();
+    while (attemptsRemaining--) {
+        FLASH_ClearFlag(FLASH_FLAG_EOP | FLASH_FLAG_PGERR | FLASH_FLAG_WRPRTERR);
+
+        status = FLASH_ErasePage(FLASH_WRITE_ADDR);
+        for (wordOffset = 0; wordOffset < sizeof(master_t) && status == FLASH_COMPLETE; wordOffset += 4) {
+            status = FLASH_ProgramWord(FLASH_WRITE_ADDR + wordOffset, *(uint32_t *) ((char *)&mcfg + wordOffset));
+        }
+        if (status == FLASH_COMPLETE) {
+            break;
+        }
+    }
+    FLASH_Lock();
+
+    // Flash write failed - just die now
+    if (status != FLASH_COMPLETE || !isEEPROMContentValid()) {
+        failureMode(10);
+    }
+}
+
+void ensureEEPROMContainsValidData(void)
+{
+    if (isEEPROMContentValid()) {
+        return;
+    }
+
+    resetEEPROM();
+}
+
+void resetEEPROM(void)
+{
+    resetConf();
+    writeEEPROM();
+}
+
+// Default settings
+static void resetConf(void)
+{
+    int i;
+    int8_t servoRates[8] = { 30, 30, 100, 100, 100, 100, 100, 100 };
+
+    // Clear all configuration
+    memset(&mcfg, 0, sizeof(master_t));
+    memset(&cfg, 0, sizeof(config_t));
+
+    mcfg.version = EEPROM_CONF_VERSION;
+    mcfg.mixerConfiguration = MULTITYPE_QUADX;
+    featureClearAll();
+    featureSet(FEATURE_VBAT);
+
+    // global settings
+    mcfg.current_profile = 0;       // default profile
+    mcfg.gyro_cmpf_factor = 600;    // default MWC
+    mcfg.gyro_cmpfm_factor = 250;   // default MWC
+    mcfg.gyro_lpf = 42;             // supported by all gyro drivers now. In case of ST gyro, will default to 32Hz instead
+    mcfg.accZero[0] = 0;
+    mcfg.accZero[1] = 0;
+    mcfg.accZero[2] = 0;
+    mcfg.gyro_align = ALIGN_DEFAULT;
+    mcfg.acc_align = ALIGN_DEFAULT;
+    mcfg.mag_align = ALIGN_DEFAULT;
+    mcfg.boardAlignment.rollDegrees = 0;
+    mcfg.boardAlignment.pitchDegrees = 0;
+    mcfg.boardAlignment.yawDegrees = 0;
+    mcfg.acc_hardware = ACC_DEFAULT;     // default/autodetect
+    mcfg.max_angle_inclination = 500;    // 50 degrees
+    mcfg.yaw_control_direction = 1;
+    mcfg.moron_threshold = 32;
+    mcfg.batteryConfig.vbatscale = 110;
+    mcfg.batteryConfig.vbatmaxcellvoltage = 43;
+    mcfg.batteryConfig.vbatmincellvoltage = 33;
+    mcfg.power_adc_channel = 0;
+    mcfg.telemetry_provider = TELEMETRY_PROVIDER_FRSKY;
+    mcfg.telemetry_port = TELEMETRY_PORT_UART;
+    mcfg.telemetry_switch = 0;
+    mcfg.rxConfig.serialrx_type = 0;
+    mcfg.rxConfig.midrc = 1500;
+    mcfg.rxConfig.mincheck = 1100;
+    mcfg.rxConfig.maxcheck = 1900;
+    mcfg.retarded_arm = 0;       // disable arm/disarm on roll left/right
+    mcfg.flaps_speed = 0;
+    mcfg.fixedwing_althold_dir = 1;
+    // Motor/ESC/Servo
+    mcfg.minthrottle = 1150;
+    mcfg.maxthrottle = 1850;
+    mcfg.mincommand = 1000;
+    mcfg.deadband3d_low = 1406;
+    mcfg.deadband3d_high = 1514;
+    mcfg.neutral3d = 1460;
+    mcfg.deadband3d_throttle = 50;
+    mcfg.motor_pwm_rate = 400;
+    mcfg.servo_pwm_rate = 50;
+    // gps/nav stuff
+    mcfg.gps_type = GPS_NMEA;
+    mcfg.gps_baudrate = GPS_BAUD_115200;
+
+    // serial (USART1) baudrate
+    mcfg.serialConfig.port1_baudrate = 115200;
+    mcfg.serialConfig.softserial_baudrate = 9600;
+    mcfg.serialConfig.softserial_1_inverted = 0;
+    mcfg.serialConfig.softserial_2_inverted = 0;
+    mcfg.serialConfig.reboot_character = 'R';
+
+    mcfg.looptime = 3500;
+    mcfg.emfAvoidance = 0;
+    mcfg.rssi_aux_channel = 0;
+
+    cfg.pidController = 0;
+    cfg.P8[ROLL] = 40;
+    cfg.I8[ROLL] = 30;
+    cfg.D8[ROLL] = 23;
+    cfg.P8[PITCH] = 40;
+    cfg.I8[PITCH] = 30;
+    cfg.D8[PITCH] = 23;
+    cfg.P8[YAW] = 85;
+    cfg.I8[YAW] = 45;
+    cfg.D8[YAW] = 0;
+    cfg.P8[PIDALT] = 50;
+    cfg.I8[PIDALT] = 0;
+    cfg.D8[PIDALT] = 0;
+    cfg.P8[PIDPOS] = 11; // POSHOLD_P * 100;
+    cfg.I8[PIDPOS] = 0; // POSHOLD_I * 100;
+    cfg.D8[PIDPOS] = 0;
+    cfg.P8[PIDPOSR] = 20; // POSHOLD_RATE_P * 10;
+    cfg.I8[PIDPOSR] = 8; // POSHOLD_RATE_I * 100;
+    cfg.D8[PIDPOSR] = 45; // POSHOLD_RATE_D * 1000;
+    cfg.P8[PIDNAVR] = 14; // NAV_P * 10;
+    cfg.I8[PIDNAVR] = 20; // NAV_I * 100;
+    cfg.D8[PIDNAVR] = 80; // NAV_D * 1000;
+    cfg.P8[PIDLEVEL] = 90;
+    cfg.I8[PIDLEVEL] = 10;
+    cfg.D8[PIDLEVEL] = 100;
+    cfg.P8[PIDMAG] = 40;
+    cfg.P8[PIDVEL] = 120;
+    cfg.I8[PIDVEL] = 45;
+    cfg.D8[PIDVEL] = 1;
+    cfg.controlRateConfig.rcRate8 = 90;
+    cfg.controlRateConfig.rcExpo8 = 65;
+    cfg.controlRateConfig.rollPitchRate = 0;
+    cfg.controlRateConfig.yawRate = 0;
+    cfg.dynThrPID = 0;
+    cfg.tpaBreakPoint = 1500;
+    cfg.controlRateConfig.thrMid8 = 50;
+    cfg.controlRateConfig.thrExpo8 = 0;
+    // for (i = 0; i < CHECKBOXITEMS; i++)
+    //     cfg.activate[i] = 0;
+    cfg.angleTrim[0] = 0;
+    cfg.angleTrim[1] = 0;
+    cfg.mag_declination = 0;    // For example, -6deg 37min, = -637 Japan, format is [sign]dddmm (degreesminutes) default is zero.
+    cfg.acc_lpf_factor = 4;
+    cfg.accz_deadband = 40;
+    cfg.accxy_deadband = 40;
+    cfg.baro_tab_size = 21;
+    cfg.baro_noise_lpf = 0.6f;
+    cfg.baro_cf_vel = 0.985f;
+    cfg.baro_cf_alt = 0.965f;
+    cfg.acc_unarmedcal = 1;
+
+    // Radio
+    parseRcChannels("AETR1234", &mcfg.rxConfig);
+    cfg.deadband = 0;
+    cfg.yawdeadband = 0;
+    cfg.alt_hold_throttle_neutral = 40;
+    cfg.alt_hold_fast_change = 1;
+    cfg.throttle_correction_value = 0;      // could 10 with althold or 40 for fpv
+    cfg.throttle_correction_angle = 800;    // could be 80.0 deg with atlhold or 45.0 for fpv
+
+    // Failsafe Variables
+    cfg.failsafeConfig.failsafe_delay = 10;                // 1sec
+    cfg.failsafeConfig.failsafe_off_delay = 200;           // 20sec
+    cfg.failsafeConfig.failsafe_throttle = 1200;           // decent default which should always be below hover throttle for people.
+    cfg.failsafeConfig.failsafe_detect_threshold = 985;    // any of first 4 channels below this value will trigger failsafe
+
+    // servos
+    for (i = 0; i < 8; i++) {
+        cfg.servoConf[i].min = DEFAULT_SERVO_MIN;
+        cfg.servoConf[i].max = DEFAULT_SERVO_MAX;
+        cfg.servoConf[i].middle = DEFAULT_SERVO_MIDDLE;
+        cfg.servoConf[i].rate = servoRates[i];
+        cfg.servoConf[i].forwardFromChannel = CHANNEL_FORWARDING_DISABLED;
+    }
+
+    cfg.yaw_direction = 1;
+    cfg.tri_unarmed_servo = 1;
+
+    // gimbal
+    cfg.gimbal_flags = GIMBAL_NORMAL;
+
+    // gps/nav stuff
+    cfg.gps_wp_radius = 200;
+    cfg.gps_lpf = 20;
+    cfg.nav_slew_rate = 30;
+    cfg.nav_controls_heading = 1;
+    cfg.nav_speed_min = 100;
+    cfg.nav_speed_max = 300;
+    cfg.ap_mode = 40;
+
+    // custom mixer. clear by defaults.
+    for (i = 0; i < MAX_SUPPORTED_MOTORS; i++)
+        mcfg.customMixer[i].throttle = 0.0f;
+
+    // copy default config into all 3 profiles
+    for (i = 0; i < 3; i++)
+        memcpy(&mcfg.profile[i], &cfg, sizeof(config_t));
+}
+
+
+bool feature(uint32_t mask)
+{
+    return mcfg.enabledFeatures & mask;
+}
+
+void featureSet(uint32_t mask)
+{
+    mcfg.enabledFeatures |= mask;
+}
+
+void featureClear(uint32_t mask)
+{
+    mcfg.enabledFeatures &= ~(mask);
+}
+
+void featureClearAll()
+{
+    mcfg.enabledFeatures = 0;
+}
+
+uint32_t featureMask(void)
+{
+    return mcfg.enabledFeatures;
+}
+