--- conflicted
+++ resolved
@@ -123,15 +123,7 @@
 // Time of last arming beep in microseconds (for blackbox)
 static uint32_t armingBeepTimeMicros = 0;
 
-<<<<<<< HEAD
-typedef enum {
-    FAILSAFE_WARNING_NONE = 0,
-    FAILSAFE_WARNING_LANDING,
-    FAILSAFE_WARNING_FIND_ME
-} failsafeBeeperWarnings_e;
-=======
 static void beeperCalculations(void);
->>>>>>> f02d7403
 
 /*
  * Called to activate/deactive beeper, using the given "BEEPER_..." value.
@@ -142,32 +134,6 @@
 #ifdef GPS
     uint8_t i;
 #endif
-<<<<<<< HEAD
-    static failsafeBeeperWarnings_e warn_failsafe = FAILSAFE_WARNING_NONE;
-
-    //=====================  BeeperOn via rcOptions =====================
-    if (IS_RC_MODE_ACTIVE(BOXBEEPERON)) {       // unconditional beeper on via AUXn switch
-        beeperOnBox = 1;
-    } else {
-        beeperOnBox = 0;
-    }
-    //===================== Beeps for failsafe =====================
-    if (feature(FEATURE_FAILSAFE)) {
-        switch (failsafePhase()) {
-            case FAILSAFE_LANDING:
-                warn_failsafe = FAILSAFE_WARNING_LANDING;
-                break;
-            case FAILSAFE_LANDED:
-                warn_failsafe = FAILSAFE_WARNING_FIND_ME;
-                break;
-            default:
-                warn_failsafe = FAILSAFE_WARNING_NONE;
-        }
-
-        if (rxIsReceivingSignal()) {
-            warn_failsafe = FAILSAFE_WARNING_NONE;
-        }
-=======
 
     // Just return if same or higher priority sound is active.
     if (beeperMode <= mode)
@@ -269,7 +235,6 @@
 
         default:
             return;
->>>>>>> f02d7403
     }
     beeperPos = 0;
 }
@@ -312,8 +277,9 @@
     }
 
     // Beeper routine doesn't need to update if there aren't any sounds ongoing
-    if (beeperMode == BEEPER_STOPPED || beeperPtr == NULL)
+    if (beeperMode == BEEPER_STOPPED || beeperPtr == NULL) {
         return;
+    }
 
     if (!beeperIsOn && beeperNextToggleTime <= millis()) {
         beeperIsOn = 1;
